import os
import sys
import uuid

from abc import ABCMeta, abstractmethod
from os import path

from enoslib.api import run_ansible, generate_inventory, emulate_network, validate_network
from enoslib.errors import EnosError
from enoslib.infra.enos_chameleonkvm.provider import Chameleonkvm
from enoslib.infra.enos_g5k.provider import G5k
from enoslib.infra.enos_vagrant.provider import Enos_vagrant
from enoslib.task import enostask

from cli import DRIVER, BACKUP_DIR
from qpid_dispatchgen import get_conf, generate, round_robin

if sys.version_info[0] < 3:
    import pathlib2 as pathlib


def shard_value(value, shards, include_zero=False):
    """Shard a value in multiple values.

    >>> shard_value(10, 2)
    [5, 5]
    >>> shard_value(10, 3)
    [4, 3, 3]
    >>> shard_value(5, 10, include_zero=True)
    [1, 1, 1, 1, 1, 0, 0, 0, 0, 0]
    >>> shard_value(5, 10, include_zero=False)
    [1, 1, 1, 1, 1]

    :param value: The value to shard
    :param shards: The number of shards
    """
    q = [value // shards] * shards
    for i in range(value % shards):
        q[i] = q[i] + 1
<<<<<<< HEAD
    if not include_zero:
        q = [qq for qq in q if qq != 0]
    return q
=======
    return [qq for qq in q if qq > 0]
>>>>>>> 04482dbe


def shard_list(l, shards, include_empty=False):
    """Shard a list in multiple sub-list.

    >>> shard_list([1, 2, 3, 4], 2)
    [[1, 3], [2, 4]]
    >>> shard_list([1, 2, 3, 4], 3)
    [[1, 4], [2], [3]]
    >>> shard_list([1], 3, include_empty=True)
    [[1], [], []]
    >>> shard_list([1], 3, include_empty=False)
    [[1]]

    :param l: The list to shard
    :param shards: The number of shards
    """
    s_list = [l[i::shards] for i in range(shards) if i < len(l)]
    if include_empty:
        # We add the missing pieces
        empty = [[] for i in range(shards - len(s_list))]
        s_list.extend(empty)
    return s_list


def merge_ombt_confs(ombt_confs, ombt_conf):
    """Merge an ombt_conf (of one shard) to the global ombt_confs (of all shards).

    >>> ombt_confs = {'rpc-client': {'machine01': [1]}}
    >>> ombt_conf = {'rpc-client': {'machine01': [2]}}
    >>> merge_ombt_confs(ombt_confs, ombt_conf)
    {'rpc-client': {'machine01': [1, 2]}}

    >>> ombt_confs = {}
    >>> ombt_conf = {'rpc-client': {'machine01': [2]}}
    >>> merge_ombt_confs(ombt_confs, ombt_conf)
    {'rpc-client': {'machine01': [2]}}

    >>> import pprint
    >>> ombt_confs = {'rpc-client': {'machine01': [1]}}
    >>> ombt_conf = {'rpc-client': {'machine02': [2]}}
    >>> pprint.pprint(merge_ombt_confs(ombt_confs, ombt_conf))
    {'rpc-client': {'machine01': [1], 'machine02': [2]}}
    """
    for agent_type, machines in ombt_conf.items():
        if agent_type not in ombt_confs:
            ombt_confs.update({agent_type: machines})
            continue
        confs = ombt_confs[agent_type]
        for machine, conf in machines.items():
            if machine not in confs:
                confs.update({machine: conf})
                continue
            confs[machine].extend(conf)
    return ombt_confs


def get_topics(number):
    """Create a list of topic names.

    The names have the following format: topic_<id>. Where the id is a
    normalized number preceded by leading zeros.

    >>> get_topics(1)
    ['topic-0']
    >>> get_topics(2)
    ['topic-0', 'topic-1']
    >>> get_topics(0)
    []
    >>> get_topics(10) # doctest: +ELLIPSIS
    ['topic-0', 'topic-1', 'topic-2', 'topic-3', ..., 'topic-8', 'topic-9']
    >>> get_topics(11) # doctest: +ELLIPSIS
    ['topic-00', 'topic-01', 'topic-02', 'topic-03', ..., 'topic-09', 'topic-10']
    >>> get_topics(1000) # doctest: +ELLIPSIS
    ['topic-000', 'topic-001', 'topic-002', 'topic-003', ..., 'topic-999']

    :param number: Number of topic names to generate.
    :return: A list of topic names.
    """
    length = len(str(number)) if number % 10 else len(str(number)) - 1
    sequence = ('{number:0{width}}'.format(number=n, width=length) for n in range(number))
    return ['topic-{}'.format(e) for e in sequence]


def generate_ansible_conf(key, bus_conf, configuration=None):
    ansible_conf = {key: [b.to_dict() for b in bus_conf]}
    # inject the bus configuration taken from the configuration
    if configuration:
        ansible_conf.update(configuration)
    return ansible_conf


class BusConf(object):
    """Common class to modelize bus configuration."""

    __metaclass__ = ABCMeta

    def __init__(self, conf):
        self.conf = conf
        self.transport = self.get_transport()

    @abstractmethod
    def get_listener(self, conf):
        pass

    @abstractmethod
    def get_transport(self):
        pass

    def to_dict(self):
        return self.conf


class RabbitMQConf(BusConf):

    def __init__(self, conf):
        super(RabbitMQConf, self).__init__(conf)

    def get_listener(self, **kwargs):
        """Returns the listener for rabbitmq.
        :param kwargs:
        """
        return {
            "machine": self.conf["machine"],
            "port": self.conf["port"]
        }

    def get_transport(self):
        return "rabbit"


class QdrConf(BusConf):

    def __init__(self, conf):
        super(QdrConf, self).__init__(conf)
        self.transport = "amqp"

    def get_listener(self, **kwargs):
        """Returns the listener for qdr.

        This is where external client can connect to.
        The contract is that this kind of listener has the role "normal"
        and there is exactly one such listener per router
        :param kwargs:
        """
        listeners = self.conf["listeners"]
        listener = [l for l in listeners if l["role"] == "normal"]
        return {
            "machine": listener[0]["host"],
            "port": listener[0]["port"]
        }

    def get_transport(self):
        return "amqp"


class OmbtAgent(object):
    """Modelize an ombt agent."""

    __metaclass__ = ABCMeta

    def __init__(self, **kwargs):
        # NOTE(msimonin): maybe use __getattr__ at some point
        self.agent_id = kwargs["agent_id"]
        self.machine = kwargs["machine"]
        self.control_agents = kwargs["control_agents"]
        self.bus_agents = kwargs["bus_agents"]
        self.timeout = kwargs["timeout"]
        # generated
        self.agent_type = self.get_type()
        # docker
        self.detach = True
        self.topic = kwargs["topic"]
        # calculated attr
        self.name = self.agent_id
        # where to log inside the container
        self.docker_log = "/home/ombt/ombt-data/agent.log"
        # where to log outside the container (mount)
        self.log = path.join("/tmp/ombt-data", "%s.log" % self.agent_id)
        # the command to run
        self.command = self.get_command()

    def to_dict(self):
        d = self.__dict__
        d.update({
            "control_agents": [a.to_dict() for a in self.control_agents],
            "bus_agents": [a.to_dict() for a in self.bus_agents],
        })
        return d

    @abstractmethod
    def get_type(self):
        pass

    def generate_connections(self):
        connections = {}
        for agents, agent_type in zip([self.control_agents, self.bus_agents], ["control", "url"]):
            connection = []
            for agent in agents:
                listener = agent.get_listener()
                transport = agent.transport
                connection.append("{{ hostvars['%s']['ansible_' + control_network]['ipv4']['address'] }}:%s" %
                                  (listener["machine"], listener["port"]))
            connections[agent_type] = "%s://%s" % (transport, ",".join(connection))
        return "--control %s --url %s" % (connections["control"], connections["url"])

    def get_command(self):
        """Build the command for the ombt agent.
        """
        command = []
        # command.append("--debug")
        command.append("--unique")
        command.append("--timeout %s " % self.timeout)
        command.append("--topic %s " % self.topic)
        command.append(self.generate_connections())
        command.append(self.get_type())
        # NOTE(msimonin): we don't use verbosity for client/server
        # if self.verbose:
        #    command.append("--output %s " % self.docker_log)
        return command


class OmbtClient(OmbtAgent):

    def get_type(self):
        return "rpc-client"


class OmbtServer(OmbtAgent):

    def __init__(self, **kwargs):
        self.executor = kwargs["executor"]
        super(OmbtServer, self).__init__(**kwargs)

    def get_command(self):
        """Build the command for the ombt server.
        """
        command = super(OmbtServer, self).get_command()
        command.append("--executor %s" % self.executor)
        return command

    def get_type(self):
        return "rpc-server"


class OmbtController(OmbtAgent):

    def __init__(self, **kwargs):
        self.timeout = kwargs["timeout"]
        self.call_type = kwargs["call_type"]
        self.nbr_calls = kwargs["nbr_calls"]
        self.pause = kwargs["pause"]
        self.length = kwargs["length"]
        super(OmbtController, self).__init__(**kwargs)

    def get_type(self):
        return "controller"

    def get_command(self):
        """Build the command for the ombt controller.
        """
        command = super(OmbtController, self).get_command()
        # We always dump stat per agents
        command.append("--output %s" % self.docker_log)
        command.append(self.call_type)
        command.append("--calls %s" % self.nbr_calls)
        command.append("--pause %s" % self.pause)
        command.append("--length %s" % self.length)
        return " ".join(command)


def get_backup_directory(backup_dir):
    # Create the backup dir for an experiment
    # NOTE(msimonin): We don't need to identify the backup dir we could use a dedicated env name for that
    cwd = os.getcwd()
    # 'current' directory is constant because it depends on enoslib implementation
    current_directory = path.join(cwd, 'current')
    backup_dir = path.join(current_directory, backup_dir)
    pathlib.Path(backup_dir).mkdir(parents=True, exist_ok=True)
    # os.system("mkdir -p %s" % backup_dir)
    return backup_dir


# g5k and vagrant are mutually exclusive, in the future we might want
# to factorize it and have a switch on the command line to choose.
@enostask(new=True)
def g5k(**kwargs):
    # Here **kwargs strictly means (force, config, env), no more no less
    init_provider(G5k, 'g5k', **kwargs)


@enostask(new=True)
def vagrant(**kwargs):
    # Here **kwargs strictly means (force, config, env), no more no less
    init_provider(Enos_vagrant, 'vagrant', **kwargs)


@enostask(new=True)
def chameleon(**kwargs):
    # Here **kwargs strictly means (force, config, env), no more no less
    init_provider(Chameleonkvm, 'chameleon', **kwargs)


def init_provider(provider, name, force, config, env):
    instance = provider(config[name])
    roles, networks = instance.init(force_deploy=force)
    env["config"] = config
    env["roles"] = roles
    env["networks"] = networks


PROVIDERS = {
    "g5k": g5k,
    "vagrant": vagrant,
    "chameleon": chameleon
}


@enostask()
def inventory(**kwargs):
    env = kwargs["env"]
    roles = env["roles"]
    networks = env["networks"]
    env["inventory"] = path.join(env["resultdir"], "hosts")
    generate_inventory(roles, networks, env["inventory"], check_networks=True)


def generate_bus_conf(config, role_machines, context=""):
    """Generate the bus configuration.

    Args:
        config(dict): Configuration of the bus (Mostly extracted from the global config)
        machines(list): machines on which the bus agents will be installed

    Returns:
        List of configurations to use for each machine.
    """
    machines = [desc.alias for desc in role_machines]
    if config["type"] == "rabbitmq":
        # To pack several rabbit agent on the same node we follow
        # https://www.rabbitmq.com/clustering.html#single-machine
        number = config.get("number", len(role_machines))
        # Distributing the rabbitmq instances
        bus_conf = [{
            "agent_id" : "rabbitmq-%s-%s" % (context, index),
            "port": 5672 + index,
            "management_port": 15672 + index,
            "machine": machines[index % len(machines)],
        } for index in range(number)]
        # We inject the cluster nodes
        cluster_nodes = []
        if config["mode"] == "cluster":
            cluster_nodes = [(b["agent_id"], b["machine"]) for b in bus_conf]
        for b in bus_conf:
            b["cluster_nodes"] = cluster_nodes
        # saving the conf object
        bus_conf = [RabbitMQConf(c) for c in bus_conf]
    elif config["type"] == "qdr":
        # Building the graph of routers
        graph = generate(config["topology"], *config["args"])
        bus_conf = get_conf(graph, machines, round_robin)
        bus_conf = [QdrConf(c) for c in bus_conf.values()]
    else:
        raise TypeError("Unknown broker chosen")
    return bus_conf


@enostask()
def prepare(**kwargs):
    env = kwargs["env"]
    driver = kwargs["driver"]
    # Generate inventory
    config = env['config']['drivers'].get(driver, {'type': DRIVER})
    extra_vars = {
        "registry": env["config"]["registry"],
        "broker": config["type"]
    }

    # Preparing the installation of the bus under evaluation. Need to pass
    # specific options. We generate a configuration dict that captures the
    # minimal set of parameters of each agents of the bus. This configuration
    # dict is used in subsequent test* tasks to configure the ombt agents.
    bus_conf = generate_bus_conf(config, env["roles"]["bus"], context="bus")
    env["bus_conf"] = bus_conf
    ansible_bus_conf = generate_ansible_conf("bus_conf", bus_conf, config)

    # NOTE(msimonin): still hardcoding the control_bus configuration for now
    control_config = {'type': DRIVER, 'mode': 'standalone'}
    control_bus_conf = generate_bus_conf(control_config, env["roles"]["control-bus"], context="control-bus")
    env["control_bus_conf"] = control_bus_conf
    ansible_control_bus_conf = generate_ansible_conf("control_bus_conf", control_bus_conf, config)

    extra_vars.update({"enos_action": "deploy"})
    extra_vars.update(ansible_bus_conf)
    extra_vars.update(ansible_control_bus_conf)

    run_ansible(["ansible/site.yml"], env["inventory"], extra_vars=extra_vars)
    env["broker"] = config['type']


@enostask()
def test_case_1(**kwargs):
    if "iteration_id" not in kwargs:
        kwargs["iteration_id"] = uuid.uuid4()

    if "topics" not in kwargs:
        kwargs["topics"] = get_topics(1)

    # Sharding
    # Here it means we distribute the clients and servers
    # accross the different available shards
    env = kwargs["env"]
    shards = len(env["control_bus_conf"])
    ombt_confs = {}
<<<<<<< HEAD
    s_clients = shard_value(kwargs["nbr_clients"], shards, include_zero=True)
    s_servers= shard_value(kwargs["nbr_servers"], shards, include_zero=True)
=======
    s_clients = shard_value(kwargs["nbr_clients"], shards)
    s_servers = shard_value(kwargs["nbr_servers"], shards)
>>>>>>> 04482dbe
    for shard_index, s_client, s_server in zip(range(shards), s_clients, s_servers):
        if not s_clients and not s_servers:
            # no need to start a single controller to control nothing
            continue
        # NOTE(msimonin): one corner case would be if s_clients = 0
        # and s_servers = 0. This would prevent ombt-controller to function normally
        # but is unlikely to happen since nbr_clients >= nbr_servers
        kwargs["nbr_clients"] = s_client
        kwargs["nbr_servers"] = s_server
        ombt_conf = generate_shard_conf(shard_index, **kwargs)
        merge_ombt_confs(ombt_confs, ombt_conf)

    test_case(ombt_confs, **kwargs)


@enostask()
def test_case_2(**kwargs):
    if "iteration_id" not in kwargs:
        kwargs["iteration_id"] = uuid.uuid4()

    if "topics" not in kwargs:
        nbr_topics = kwargs["nbr_topics"]
        kwargs["topics"] = get_topics(nbr_topics)

    topics = kwargs["topics"]
    # Sharding
    # Here it means we distribute the topics
    # accross the different available shards
    env = kwargs["env"]
    shards = len(env["control_bus_conf"])
    # NOTE(msimonin): No topic means no client and no servers
    # Thus no test
    s_topics = shard_list(topics, shards, include_empty=False)
    ombt_confs = {}
    for shard_index, s_topic in zip(range(shards), s_topics):
        kwargs['nbr_clients'] = len(s_topic)
        kwargs['nbr_servers'] = len(s_topic)
        kwargs['topics'] = s_topic
        ombt_conf = generate_shard_conf(shard_index, **kwargs)
        merge_ombt_confs(ombt_confs, ombt_conf)

    test_case(ombt_confs, **kwargs)


@enostask()
def test_case_3(**kwargs):
    if "iteration_id" not in kwargs:
        kwargs["iteration_id"] = uuid.uuid4()

    if "topics" not in kwargs:
        kwargs["topics"] = get_topics(1)

    kwargs['call_type'] = 'rpc-fanout'
    # Sharding
    # We need to replicate the client on every controller
    env = kwargs["env"]
    shards = len(env["control_bus_conf"])
<<<<<<< HEAD
    s_servers= shard_value(kwargs["nbr_servers"], shards, include_zero=False)
=======
    s_servers = shard_value(kwargs["nbr_servers"], shards)
>>>>>>> 04482dbe
    ombt_confs = {}
    for shard_index, s_server in zip(range(shards), s_servers):
        # kwargs["nbr_clients"] = 1
        kwargs["nbr_servers"] = s_server
        ombt_conf = generate_shard_conf(shard_index, **kwargs)
        merge_ombt_confs(ombt_confs, ombt_conf)

    test_case(ombt_confs, **kwargs)


@enostask()
def test_case_4(**kwargs):
    if "iteration_id" not in kwargs:
        kwargs["iteration_id"] = uuid.uuid4()

    kwargs["call_type"] = "rpc-cast"
    if "topics" not in kwargs:
        nbr_topics = kwargs["nbr_topics"]
        kwargs["topics"] = get_topics(nbr_topics)

    topics = kwargs["topics"]
    # Sharding
    # We shard based on the topics.
    # So that a broadcast domains will belong to a single controller
    env = kwargs["env"]
    shards = len(env["control_bus_conf"])
    nbr_clients = kwargs["nbr_clients"]
    nbr_servers = kwargs["nbr_servers"]
    s_topics = shard_list(topics, shards, include_empty=False)
    ombt_confs = {}
    for shard_index, s_topic in zip(range(shards), s_topics):
        kwargs['nbr_clients'] = nbr_clients * len(s_topic)
        kwargs['nbr_servers'] = nbr_servers * len(s_topic)
        kwargs['topics'] = s_topic
        ombt_conf = generate_shard_conf(shard_index, **kwargs)
        merge_ombt_confs(ombt_confs, ombt_conf)

    test_case(ombt_confs, **kwargs)


def generate_shard_conf(shard_index, nbr_clients, nbr_servers, call_type,
                        nbr_calls, pause, timeout, length, executor, env,
                        topics, iteration_id, **kwargs):
    """Generates the configuration of the agents of 1 shard (for 1 controller)."""
    # build the specific variables for each client/server:
    # ombt_conf = {
    #   "rpc-client": {
    #       "machine01": [confs],
    #        ...
    #   },
    #   "rpc-server": {
    #
    #   },
    #   "controller": {
    #
    #   }
    #   ...
    # }

    ombt_confs = {"rpc_client": {}, "rpc-server": {}, "controller": {}}
    if not topics:
        return ombt_confs

    bus_conf = env["bus_conf"]
    control_bus_conf = [env["control_bus_conf"][shard_index]]

    machine_client = env["roles"]["bus"]
    if "bus-client" in env["roles"]:
       machine_client = env["roles"]["bus-client"]
    machine_client = [m.alias for m in machine_client]

    machine_server = env["roles"]["bus"]
    if "bus-server" in env["roles"]:
        machine_server = env["roles"]["bus-server"]
    machine_server = [m.alias for m in machine_server]

    # description template of agents
    descs = [
        {
            "agent_type": "rpc-client",
            "number": nbr_clients,
            "machines": env["roles"]["ombt-client"],
            "bus_agents": [b for b in bus_conf
                           if b.get_listener()["machine"] in machine_client],
            "klass": OmbtClient,
            "kwargs": {
                "timeout": timeout,
            }
        },
        {
            "agent_type": "rpc-server",
            "number": nbr_servers,
            "machines": env["roles"]["ombt-server"],
            "bus_agents": [b for b in bus_conf
                           if b.get_listener()["machine"] in machine_server],
            "klass": OmbtServer,
            "kwargs": {
                "timeout": timeout,
                "executor": executor,
            }
        },
        {
            "agent_type": "controller",
            "number": 1,
            "machines": env["roles"]["ombt-control"],
            "bus_agents": bus_conf,
            "klass": OmbtController,
            "kwargs": {
                "call_type": call_type,
                "nbr_calls": nbr_calls,
                "pause": pause,
                "timeout": timeout,
                "length": length,
            }
        }]

<<<<<<< HEAD
=======
    #  build the specific variables for each client/server:
    #  ombt_conf = {
    #   "rpc-client": {
    #       "machine01": [confs],
    #        ...
    #   },
    #   "rpc-server": {
    #
    #   },
    #   "controller": {
    #
    #   }
    #   ...
    #  }
    control_bus_conf = [env["control_bus_conf"][shard_index]]
    ombt_confs = {}
>>>>>>> 04482dbe
    for agent_desc in descs:
        agent_type = agent_desc["agent_type"]
        machines = agent_desc["machines"]

        ombt_confs.setdefault(agent_type, {})
        for agent_index in range(agent_desc["number"]):
            # Taking into account a shard index has several benefit:
            # first the distribution accross nodes or bus agent is more balanced
            # -> the first agents of to distinct shard doesn't land on the same node
            # second this provide some unicity for the agent_id
            idx = agent_index + shard_index
            # choose a topic
            topic = topics[idx % len(topics)]
            # choose a machine
            machine = machines[idx % len(machines)].alias
            # choose a bus agent
            bus_agent = agent_desc["bus_agents"][idx % len(agent_desc["bus_agents"])]
            agent_id = "%s-%s-%s-%s-%s" % (agent_type, agent_index, topic, iteration_id, shard_index)
            control_agent = control_bus_conf[agent_index % len(control_bus_conf)]
            kwargs = agent_desc["kwargs"]
            kwargs.update({"agent_id": agent_id,
                           "machine": machine,
                           "bus_agents": [bus_agent],
                           "topic": topic,
                           "control_agents": [control_agent]})
            agent_conf = agent_desc["klass"](**kwargs)
            ombt_confs[agent_type].setdefault(machine, []).append(agent_conf)
    return ombt_confs


def test_case(ombt_confs, version, env, backup_dir=BACKUP_DIR, **kwargs):

    def serialize_ombt_confs(_ombt_confs):
        ansible_ombt_confs = {}
        for agent_type, machines in _ombt_confs.items():
            ansible_ombt_confs.setdefault(agent_type, {})

            for machine, confs in machines.items():
                ansible_ombt_confs[agent_type].update({machine: [c.to_dict() for c in confs]})

        return ansible_ombt_confs

    backup_dir = get_backup_directory(backup_dir)
    extra_vars = {
        "backup_dir": backup_dir,
        # NOTE(msimonin): This could be moved in each conf
        "ombt_version": version,
        "broker": env["broker"],
        "ombt_confs": serialize_ombt_confs(ombt_confs)
    }

<<<<<<< HEAD
=======
    extra_vars.update({'ombt_confs': serialize_ombt_confs(ombt_confs)})
>>>>>>> 04482dbe
    run_ansible(["ansible/test_case_1.yml"], env["inventory"], extra_vars=extra_vars)


@enostask()
def emulate(**kwargs):
    env = kwargs["env"]
    constraints = kwargs["constraints"]
    network_constraints = env['config']['traffic'].get(constraints)
    roles = env["roles"]
    _inventory = env["inventory"]
    emulate_network(roles, _inventory, network_constraints)


@enostask()
def validate(**kwargs):
    env = kwargs["env"]
    _inventory = env["inventory"]
    roles = env["roles"]
    validate_network(roles, _inventory)


@enostask()
def reset(**kwargs):
    env = kwargs["env"]
    # TODO expose this feature in enostask
    raise EnosError()


@enostask()
def backup(**kwargs):
    env = kwargs["env"]
    backup_dir = kwargs["backup_dir"]
    backup_dir = get_backup_directory(backup_dir)
    extra_vars = {
        "enos_action": "backup",
        "backup_dir": backup_dir,
        # NOTE(msimonin): this broker variable should be renamed
        # This corresponds to driver.type, or maybe embed this in the bus conf
        "broker": env["broker"],
    }

    ansible_bus_conf = generate_ansible_conf("bus_conf", env.get("bus_conf"))
    ansible_control_bus_conf = generate_ansible_conf("control_bus_conf", env.get("control_bus_conf"))
    extra_vars.update(ansible_bus_conf)
    extra_vars.update(ansible_control_bus_conf)

    run_ansible(["ansible/site.yml"], env["inventory"], extra_vars=extra_vars)


@enostask()
def destroy(**kwargs):
    env = kwargs["env"]
    # Call destroy on each component
    extra_vars = {
        "enos_action": "destroy",
        # NOTE(msimonin): this broker variable should be renamed
        # This corresponds to driver.type or maybe embed this in the bus_conf
        "broker": env["broker"]
    }

    ansible_bus_conf = generate_ansible_conf("bus_conf", env.get("bus_conf"))
    ansible_control_bus_conf = generate_ansible_conf("control_bus_conf", env.get("control_bus_conf"))
    extra_vars.update(ansible_bus_conf)
    extra_vars.update(ansible_control_bus_conf)

    run_ansible(["ansible/site.yml"], env["inventory"], extra_vars=extra_vars)
    run_ansible(["ansible/ombt.yml"], env["inventory"], extra_vars=extra_vars)<|MERGE_RESOLUTION|>--- conflicted
+++ resolved
@@ -37,13 +37,9 @@
     q = [value // shards] * shards
     for i in range(value % shards):
         q[i] = q[i] + 1
-<<<<<<< HEAD
     if not include_zero:
         q = [qq for qq in q if qq != 0]
     return q
-=======
-    return [qq for qq in q if qq > 0]
->>>>>>> 04482dbe
 
 
 def shard_list(l, shards, include_empty=False):
@@ -458,13 +454,8 @@
     env = kwargs["env"]
     shards = len(env["control_bus_conf"])
     ombt_confs = {}
-<<<<<<< HEAD
     s_clients = shard_value(kwargs["nbr_clients"], shards, include_zero=True)
     s_servers= shard_value(kwargs["nbr_servers"], shards, include_zero=True)
-=======
-    s_clients = shard_value(kwargs["nbr_clients"], shards)
-    s_servers = shard_value(kwargs["nbr_servers"], shards)
->>>>>>> 04482dbe
     for shard_index, s_client, s_server in zip(range(shards), s_clients, s_servers):
         if not s_clients and not s_servers:
             # no need to start a single controller to control nothing
@@ -522,11 +513,7 @@
     # We need to replicate the client on every controller
     env = kwargs["env"]
     shards = len(env["control_bus_conf"])
-<<<<<<< HEAD
     s_servers= shard_value(kwargs["nbr_servers"], shards, include_zero=False)
-=======
-    s_servers = shard_value(kwargs["nbr_servers"], shards)
->>>>>>> 04482dbe
     ombt_confs = {}
     for shard_index, s_server in zip(range(shards), s_servers):
         # kwargs["nbr_clients"] = 1
@@ -643,25 +630,6 @@
             }
         }]
 
-<<<<<<< HEAD
-=======
-    #  build the specific variables for each client/server:
-    #  ombt_conf = {
-    #   "rpc-client": {
-    #       "machine01": [confs],
-    #        ...
-    #   },
-    #   "rpc-server": {
-    #
-    #   },
-    #   "controller": {
-    #
-    #   }
-    #   ...
-    #  }
-    control_bus_conf = [env["control_bus_conf"][shard_index]]
-    ombt_confs = {}
->>>>>>> 04482dbe
     for agent_desc in descs:
         agent_type = agent_desc["agent_type"]
         machines = agent_desc["machines"]
@@ -712,11 +680,7 @@
         "broker": env["broker"],
         "ombt_confs": serialize_ombt_confs(ombt_confs)
     }
-
-<<<<<<< HEAD
-=======
-    extra_vars.update({'ombt_confs': serialize_ombt_confs(ombt_confs)})
->>>>>>> 04482dbe
+    
     run_ansible(["ansible/test_case_1.yml"], env["inventory"], extra_vars=extra_vars)
 
 
